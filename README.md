# OpenShift Hive
API driven OpenShift cluster provisioning and management

## Prerequisites

 * Install mockgen:
   * `$ go get github.com/golang/mock/gomock; go install github.com/golang/mock/mockgen`

## Deployment Options

Hive contains an operator which is responsible for handling deployment logic for the rest of the components. In the near future this operator may be installable via OLM.

### Deploy Hive Operator Using Latest Master Images

To deploy the operator from a git checkout:

  `$ make deploy`

By default the operator will use the latest images published by CI from the master branch.

You should now see hive-operator, hive-controllers, and hiveadmission pods running in the openshift-hive namespace.

### Deploy Hive Operator Using Custom Images

 1. Build and publish a custom Hive image from your current working dir: `$ IMG=quay.io/dgoodwin/hive:latest make buildah-push`
 1. Deploy with your custom image: `$ DEPLOY_IMAGE=quay.io/dgoodwin/hive:latest make deploy`

### Run Hive Operator From Source

NOTE: assumes you have previously deployed using one of the above methods.

 1. `$ kubectl scale -n openshift-hive deployment.v1.apps/hive-operator --replicas=0`
 1. `$ make run-operator`

### Run Hive From Source

NOTE: assumes you have previously deployed using one of the above methods.

 1. `$ kubectl scale -n openshift-hive deployment.v1.apps/hive-controllers --replicas=0`
 1. `$ make run`

## Using Hive

<<<<<<< HEAD
* Create a ClusterDeployment using local container images:
  * Place the OpenShift images pull secret in a known location like `$HOME/config.json`
  * Assuming AWS credentials set in the standard environment variables, and our usual SSH key.
  ```bash
  export CLUSTER_NAME="${USER}"
  export SSH_PUB_KEY="$(ssh-keygen -y -f ~/.ssh/libra.pem)"
  export PULL_SECRET="$(cat ${HOME}/config.json)"

  oc process -f config/templates/cluster-deployment.yaml \
     CLUSTER_NAME="${CLUSTER_NAME}" \
     SSH_KEY="${SSH_PUB_KEY}" \
     PULL_SECRET="${PULL_SECRET}" \
     AWS_ACCESS_KEY_ID="${AWS_ACCESS_KEY_ID}" \
     AWS_SECRET_ACCESS_KEY="${AWS_SECRET_ACCESS_KEY}" \
     | oc apply -f -
  ```
  * **NOTE:** The template parameter BASE_DOMAIN (which defaults to "new-installer.openshift.com") **must** be different than the DNS base domain for the Hive cluster itself. For example, if the Hive cluster's DNS base domain is "foo.example.com", then BASE_DOMAIN **must** be set to something other than "foo.example.com".
* Create a ClusterDeployment using remote container images:
  * Place the OpenShift images pull secret in a known location like `$HOME/config.json`
  * Assuming AWS credentials set in the standard environment variables, and our usual SSH key.
  ```bash
  export CLUSTER_NAME="${USER}"
  export SSH_PUB_KEY="$(ssh-keygen -y -f ~/.ssh/libra.pem)"
  export PULL_SECRET="$(cat ${HOME}/config.json)"
  export HIVE_IMAGE="quay.io/twiest/hive-controller:20190128"
  export HIVE_IMAGE_PULL_POLICY="Always"
  export INSTALLER_IMAGE="quay.io/twiest/installer:20190128"
  export INSTALLER_IMAGE_PULL_POLICY="Always"

  oc process -f config/templates/cluster-deployment.yaml \
     CLUSTER_NAME="${CLUSTER_NAME}" \
     SSH_KEY="${SSH_PUB_KEY}" \
     PULL_SECRET="${PULL_SECRET}" \
     AWS_ACCESS_KEY_ID="${AWS_ACCESS_KEY_ID}" \
     AWS_SECRET_ACCESS_KEY="${AWS_SECRET_ACCESS_KEY}" \
     HIVE_IMAGE="${HIVE_IMAGE}" \
     HIVE_IMAGE_PULL_POLICY="${HIVE_IMAGE_PULL_POLICY}" \
     INSTALLER_IMAGE="${INSTALLER_IMAGE}" \
     INSTALLER_IMAGE_PULL_POLICY="${INSTALLER_IMAGE_PULL_POLICY}" \
     | oc apply -f -
  ```
  * **NOTE:** The template parameter BASE_DOMAIN (which defaults to "new-installer.openshift.com") **must** be different than the DNS base domain for the Hive cluster itself. For example, if the Hive cluster's DNS base domain is "foo.example.com", then BASE_DOMAIN **must** be set to something other than "foo.example.com".
* Delete your ClusterDeployment:
  ```bash
  $ oc delete clusterdeployment $USER
  ```
=======
1. Obtain a pull secret from try.openshift.com and place in a known location like `$HOME/config.json`.
1. **WARNING:** The template parameter BASE_DOMAIN (which defaults to "new-installer.openshift.com") **must** be different than the DNS base domain for the Hive cluster itself. For example, if the Hive cluster's DNS base domain is "foo.example.com", then BASE_DOMAIN **must** be set to something other than "foo.example.com". This will soon be fixed in the installer and no longer a requirement.
1. Ensure your AWS credentials are set in the normal environment variables: AWS_ACCESS_KEY_ID & AWS_SECRET_ACCESS_KEY
1. Note the use of an SSH key below to access the instances if necessary. (this should typically not be required)

### Create a ClusterDeployment using the latest OpenShift release and installer image

```bash
export CLUSTER_NAME="${USER}"
export SSH_PUB_KEY="$(ssh-keygen -y -f ~/.ssh/libra.pem)"
export PULL_SECRET="$(cat ${HOME}/config.json)"

oc process -f config/templates/cluster-deployment.yaml \
   CLUSTER_NAME="${CLUSTER_NAME}" \
   SSH_KEY="${SSH_PUB_KEY}" \
   PULL_SECRET="${PULL_SECRET}" \
   AWS_ACCESS_KEY_ID="${AWS_ACCESS_KEY_ID}" \
   AWS_SECRET_ACCESS_KEY="${AWS_SECRET_ACCESS_KEY}" \
   | oc apply -f -
```

### Create a ClusterDeployment using latest pinned and known stable container images:

```bash
export CLUSTER_NAME="${USER}"
export SSH_PUB_KEY="$(ssh-keygen -y -f ~/.ssh/libra.pem)"
export PULL_SECRET="$(cat ${HOME}/config.json)"
export HIVE_IMAGE="quay.io/twiest/hive-controller:20190128"
export HIVE_IMAGE_PULL_POLICY="Always"
export INSTALLER_IMAGE="quay.io/twiest/installer:20190128"
export INSTALLER_IMAGE_PULL_POLICY="Always"
export RELEASE_IMAGE="quay.io/openshift-release-dev/ocp-release:4.0.0-0.1"

oc process -f config/templates/cluster-deployment.yaml \
   CLUSTER_NAME="${CLUSTER_NAME}" \
   SSH_KEY="${SSH_PUB_KEY}" \
   PULL_SECRET="${PULL_SECRET}" \
   AWS_ACCESS_KEY_ID="${AWS_ACCESS_KEY_ID}" \
   AWS_SECRET_ACCESS_KEY="${AWS_SECRET_ACCESS_KEY}" \
   HIVE_IMAGE="${HIVE_IMAGE}" \
   HIVE_IMAGE_PULL_POLICY="${HIVE_IMAGE_PULL_POLICY}" \
   INSTALLER_IMAGE="${INSTALLER_IMAGE}" \
   INSTALLER_IMAGE_PULL_POLICY="${INSTALLER_IMAGE_PULL_POLICY}" \
   RELEASE_IMAGE="${RELEASE_IMAGE}" \
   | oc apply -f -
```


### Delete your ClusterDeployment:

```bash
$ oc delete clusterdeployment $USER
```
>>>>>>> 3b9f2779

## Tips

### Using the Admin Kubeconfig

Once the cluster is provisioned you will see a CLUSTER_NAME-admin-kubeconfig secret. You can use this with:

```bash
kubectl get secret ${USER}-admin-kubeconfig -o json | jq ".data.kubeconfig" -r | base64 -d > ${USER}.kubeconfig
export KUBECONFIG=${USER}.kubeconfig
kubectl get nodes
```

### Troubleshooting Deprovision

After deleting your cluster deployment you will see an uninstall job created. If for any reason this job gets stuck you can:

 1. Delete the uninstall job, it will be recreated and tried again.
 1. Manually delete the uninstall finalizer allowing the cluster deployment to be deleted, but note that this may leave artifacts in your AWS account.
    * `kubectl edit clusterdeployments.hive.openshift.io YOURCLUSTER`
 1. You can manually run the uninstall code with hiveutil to delete AWS resources based on their tags.
    * Get your cluster UUID from the clusterdeployment.Spec.ClusterUUID.
    * `make hiveutil`
    * `bin/hiveutil aws-tag-deprovision --loglevel=debug --cluster-name CLUSTER_NAME openshiftClusterID=CLUSTER_UUID kubernetes.io/cluster/CLUSTER_NAME=owned`

### Troubleshooting HiveAdmission

To diagnose a hiveadmission failure, try running the operation directly against the registered hiveadmission API server.

For instance, try this:
```sh
# kubectl create --raw /apis/admission.hive.openshift.io/v1alpha1/dnszones -f config/samples/hiveadmission-review-failure.json -v 8 | jq
```

### Installing Federation

Ensure that you have the kubefed2 command installed:

```
go get -u github.com/kubernetes-sigs/federation-v2/cmd/kubefed2
```

Install federation components:

```
make install-federation
```

### Federation Example

An example etcd operator deployment is included in `contrib/federation_example`.

To deploy the example, run:

```
kubectl apply -f ./contrib/federation_example
```

The example artifacts install etcd-operator on a cluster with the label `etcdoperator: yes`

In order to automatically install the operator on a cluster  you create with Hive,
first create the cluster, then label its corresponding `federatedcluster` resource with
the appropriate label:

```
kubectl label federatedcluster/CLUSTER_NAME -n federation-system etcdoperator=yes
```<|MERGE_RESOLUTION|>--- conflicted
+++ resolved
@@ -41,54 +41,6 @@
 
 ## Using Hive
 
-<<<<<<< HEAD
-* Create a ClusterDeployment using local container images:
-  * Place the OpenShift images pull secret in a known location like `$HOME/config.json`
-  * Assuming AWS credentials set in the standard environment variables, and our usual SSH key.
-  ```bash
-  export CLUSTER_NAME="${USER}"
-  export SSH_PUB_KEY="$(ssh-keygen -y -f ~/.ssh/libra.pem)"
-  export PULL_SECRET="$(cat ${HOME}/config.json)"
-
-  oc process -f config/templates/cluster-deployment.yaml \
-     CLUSTER_NAME="${CLUSTER_NAME}" \
-     SSH_KEY="${SSH_PUB_KEY}" \
-     PULL_SECRET="${PULL_SECRET}" \
-     AWS_ACCESS_KEY_ID="${AWS_ACCESS_KEY_ID}" \
-     AWS_SECRET_ACCESS_KEY="${AWS_SECRET_ACCESS_KEY}" \
-     | oc apply -f -
-  ```
-  * **NOTE:** The template parameter BASE_DOMAIN (which defaults to "new-installer.openshift.com") **must** be different than the DNS base domain for the Hive cluster itself. For example, if the Hive cluster's DNS base domain is "foo.example.com", then BASE_DOMAIN **must** be set to something other than "foo.example.com".
-* Create a ClusterDeployment using remote container images:
-  * Place the OpenShift images pull secret in a known location like `$HOME/config.json`
-  * Assuming AWS credentials set in the standard environment variables, and our usual SSH key.
-  ```bash
-  export CLUSTER_NAME="${USER}"
-  export SSH_PUB_KEY="$(ssh-keygen -y -f ~/.ssh/libra.pem)"
-  export PULL_SECRET="$(cat ${HOME}/config.json)"
-  export HIVE_IMAGE="quay.io/twiest/hive-controller:20190128"
-  export HIVE_IMAGE_PULL_POLICY="Always"
-  export INSTALLER_IMAGE="quay.io/twiest/installer:20190128"
-  export INSTALLER_IMAGE_PULL_POLICY="Always"
-
-  oc process -f config/templates/cluster-deployment.yaml \
-     CLUSTER_NAME="${CLUSTER_NAME}" \
-     SSH_KEY="${SSH_PUB_KEY}" \
-     PULL_SECRET="${PULL_SECRET}" \
-     AWS_ACCESS_KEY_ID="${AWS_ACCESS_KEY_ID}" \
-     AWS_SECRET_ACCESS_KEY="${AWS_SECRET_ACCESS_KEY}" \
-     HIVE_IMAGE="${HIVE_IMAGE}" \
-     HIVE_IMAGE_PULL_POLICY="${HIVE_IMAGE_PULL_POLICY}" \
-     INSTALLER_IMAGE="${INSTALLER_IMAGE}" \
-     INSTALLER_IMAGE_PULL_POLICY="${INSTALLER_IMAGE_PULL_POLICY}" \
-     | oc apply -f -
-  ```
-  * **NOTE:** The template parameter BASE_DOMAIN (which defaults to "new-installer.openshift.com") **must** be different than the DNS base domain for the Hive cluster itself. For example, if the Hive cluster's DNS base domain is "foo.example.com", then BASE_DOMAIN **must** be set to something other than "foo.example.com".
-* Delete your ClusterDeployment:
-  ```bash
-  $ oc delete clusterdeployment $USER
-  ```
-=======
 1. Obtain a pull secret from try.openshift.com and place in a known location like `$HOME/config.json`.
 1. **WARNING:** The template parameter BASE_DOMAIN (which defaults to "new-installer.openshift.com") **must** be different than the DNS base domain for the Hive cluster itself. For example, if the Hive cluster's DNS base domain is "foo.example.com", then BASE_DOMAIN **must** be set to something other than "foo.example.com". This will soon be fixed in the installer and no longer a requirement.
 1. Ensure your AWS credentials are set in the normal environment variables: AWS_ACCESS_KEY_ID & AWS_SECRET_ACCESS_KEY
@@ -142,8 +94,6 @@
 ```bash
 $ oc delete clusterdeployment $USER
 ```
->>>>>>> 3b9f2779
-
 ## Tips
 
 ### Using the Admin Kubeconfig
