--- conflicted
+++ resolved
@@ -1232,16 +1232,9 @@
 }
 
 func (r *ReconcileClusterDeployment) ensureManagedDNSZone(cd *hivev1.ClusterDeployment, cdLog log.FieldLogger) (*hivev1.DNSZone, error) {
-<<<<<<< HEAD
-	// for now we only support AWS
-	if cd.Spec.Platform.AWS == nil {
-		cdLog.Error("cluster deployment platform is not AWS, cannot manage DNS zone")
-		if err := r.setDNSNotReadyCondition(cd, false, "Managed DNS is only supported on AWS", cdLog); err != nil {
-=======
 	if cd.Spec.Platform.AWS == nil && cd.Spec.Platform.GCP == nil {
 		cdLog.Error("cluster deployment platform does not support managed DNS")
 		if err := r.setDNSNotReadyCondition(cd, false, "Managed DNS is not supported for platform", cdLog); err != nil {
->>>>>>> e0ae973c
 			cdLog.WithError(err).Log(controllerutils.LogLevel(err), "could not update DNSNotReadyCondition")
 			return nil, err
 		}
@@ -1298,43 +1291,23 @@
 		Spec: hivev1.DNSZoneSpec{
 			Zone:               cd.Spec.BaseDomain,
 			LinkToParentDomain: true,
-<<<<<<< HEAD
-			AWS: &hivev1.AWSDNSZoneSpec{
-				CredentialsSecretRef: cd.Spec.Platform.AWS.CredentialsSecretRef,
-			},
-		},
-	}
-
-	for k, v := range cd.Spec.Platform.AWS.UserTags {
-		dnsZone.Spec.AWS.AdditionalTags = append(dnsZone.Spec.AWS.AdditionalTags, hivev1.AWSResourceTag{Key: k, Value: v})
-=======
 		},
 	}
 
 	switch {
 	case cd.Spec.Platform.AWS != nil:
-		if cd.Spec.PlatformSecrets.AWS == nil {
-			logger.Error("missing platform secrets")
-			return errors.New("missing platform secrets")
-		}
-		additionalTags := make([]hivev1.AWSResourceTag, 0, len(cd.Spec.AWS.UserTags))
-		for k, v := range cd.Spec.AWS.UserTags {
+		additionalTags := make([]hivev1.AWSResourceTag, 0, len(cd.Spec.Platform.AWS.UserTags))
+		for k, v := range cd.Spec.Platform.AWS.UserTags {
 			additionalTags = append(additionalTags, hivev1.AWSResourceTag{Key: k, Value: v})
 		}
 		dnsZone.Spec.AWS = &hivev1.AWSDNSZoneSpec{
-			AccountSecret:  cd.Spec.PlatformSecrets.AWS.Credentials,
-			Region:         cd.Spec.AWS.Region,
-			AdditionalTags: additionalTags,
+			CredentialsSecretRef: cd.Spec.Platform.AWS.CredentialsSecretRef,
+			AdditionalTags:       additionalTags,
 		}
 	case cd.Spec.Platform.GCP != nil:
-		if cd.Spec.PlatformSecrets.GCP == nil {
-			logger.Error("missing platform secrets")
-			return errors.New("missing platform secrets")
-		}
 		dnsZone.Spec.GCP = &hivev1.GCPDNSZoneSpec{
-			CredentialsSecretRef: cd.Spec.PlatformSecrets.GCP.Credentials,
-		}
->>>>>>> e0ae973c
+			CredentialsSecretRef: cd.Spec.Platform.GCP.CredentialsSecretRef,
+		}
 	}
 
 	if err := controllerutil.SetControllerReference(cd, dnsZone, r.scheme); err != nil {
